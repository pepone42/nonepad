use std::ops::{Deref, DerefMut, Range};
use std::path::Path;
use std::sync::mpsc::{self, Sender};
use std::thread;
use std::time::Duration;

use crate::commands::{self, SHOW_PALETTE_PANEL, SEND_PALETTE_PANEL_DATA};
use crate::commands::SCROLL_TO;
use crate::syntax::{StateCache, SYNTAXSET, StyledLinesCache};

use crate::text_buffer::{position, rope_utils, EditStack, SelectionLineRange};
use crate::widgets::Item;

use druid::im::Vector;
use druid::{
    kurbo::{BezPath, Line, PathEl, Point, Rect, Size},
    piet::{PietText, RenderContext, Text, TextAttribute, TextLayout, TextLayoutBuilder},
    widget::Flex,
    Affine, Application, BoxConstraints, ClipboardFormat, Color, Command, Env, Event, EventCtx, FileDialogOptions,
    FontWeight, HotKey, KeyEvent, LayoutCtx, LifeCycle, LifeCycleCtx, MouseButton, PaintCtx, SysMods, Target,
    UpdateCtx, Widget, WidgetExt, WidgetId,
};
use druid::{Data, FontStyle};

use rfd::MessageDialog;
use ropey::Rope;
use syntect::parsing::SyntaxReference;

mod env {
    use druid::Key;

    pub const FONT_SIZE: Key<f64> = Key::new("nonepad.editor.font_height");
    pub const FONT_ADVANCE: Key<f64> = Key::new("nonepad.editor.font_advance");
    pub const FONT_BASELINE: Key<f64> = Key::new("nonepad.editor.font_baseline");
    pub const FONT_DESCENT: Key<f64> = Key::new("nonepad.editor.font_descent");
    pub const FONT_HEIGHT: Key<f64> = Key::new("nonepad.editor.fonth_height");
    pub const PAGE_LEN: Key<u64> = Key::new("nonepad.editor.page_len");
}
#[cfg(windows)]
pub const FONT_NAME: &str = "Consolas";
#[cfg(target_os = "linux")]
pub const FONT_NAME: &str = "DejaVu Sans Mono";
#[cfg(target_os = "macos")]
pub const FONT_NAME: &str = "SF Mono";
pub const FONT_SIZE: f64 = 14.;
pub const FONT_WEIGTH: FontWeight = FontWeight::SEMI_BOLD;
pub const EDITOR_LEFT_PADDING: f64 = 2.;
pub const SCROLLBAR_X_PADDING: f64 = 2.;

#[derive(Debug, Default)]
struct SelectionPath {
    elem: Vec<PathEl>,
    last_range: Option<SelectionLineRange>,
    last_x: f64,
}

impl Deref for SelectionPath {
    type Target = Vec<PathEl>;
    fn deref(&self) -> &Self::Target {
        &self.elem
    }
}

impl DerefMut for SelectionPath {
    fn deref_mut(&mut self) -> &mut Self::Target {
        &mut self.elem
    }
}

impl SelectionPath {
    fn new() -> Self {
        Self {
            elem: Vec::new(),
            last_range: None,
            last_x: 0.5,
        }
    }
}

#[derive(Debug, Clone, Copy)]
pub struct CommonMetrics {
    font_advance: f64,
    font_baseline: f64,
    font_descent: f64,
    font_height: f64,

    font_size: f64,

    page_len: u64,
}

impl CommonMetrics {
    pub fn new(text_ctx: &mut PietText, font_name: &str, size: Size) -> Self {
        let mut metrics = CommonMetrics::default();
        let font = text_ctx.font_family(font_name).unwrap();
        let layout = text_ctx
            .new_text_layout("8")
            .default_attribute(TextAttribute::Weight(FONT_WEIGTH))
            .font(font, metrics.font_size)
            .build()
            .unwrap();
        metrics.font_advance = layout.size().width;
        metrics.font_baseline = layout.line_metric(0).unwrap().baseline;
        metrics.font_height = layout.line_metric(0).unwrap().height;
        metrics.font_descent = metrics.font_height - metrics.font_baseline;
        metrics.page_len = (size.height / metrics.font_height).round() as u64;
        metrics
    }

    pub fn from_env(env: &Env) -> Self {
        CommonMetrics {
            font_baseline: env.get(env::FONT_BASELINE),
            font_advance: env.get(env::FONT_ADVANCE),
            font_descent: env.get(env::FONT_DESCENT),
            font_height: env.get(env::FONT_HEIGHT),
            font_size: env.get(env::FONT_SIZE),
            page_len: env.get(env::PAGE_LEN),
        }
    }

    pub fn to_env(self, env: &mut Env) {
        env.set(env::FONT_BASELINE, self.font_baseline);
        env.set(env::FONT_ADVANCE, self.font_advance);
        env.set(env::FONT_DESCENT, self.font_descent);
        env.set(env::FONT_HEIGHT, self.font_height);
        env.set(env::FONT_SIZE, self.font_size);
        env.set(env::PAGE_LEN, self.page_len);
    }
}

impl Default for CommonMetrics {
    fn default() -> Self {
        CommonMetrics {
            font_advance: 0.0,
            font_baseline: 0.0,
            font_descent: 0.0,
            font_height: 0.0,
            font_size: FONT_SIZE,
            page_len: 0,
        }
    }
}
#[derive(Debug, PartialEq, Eq)]
enum HeldState {
    None,
    Grapheme,
    Word,
    Line,
}

impl HeldState {
    fn is_held(&self) -> bool {
        *self != HeldState::None
    }
}

pub enum HighlighterMessage {
    Stop,
    Update(SyntaxReference, Rope, usize),
}

#[derive(Debug)]
pub struct EditorView {
    delta_y: f64,
    delta_x: f64,
    page_len: usize,
    metrics: CommonMetrics,
    font_name: String,

    bg_color: Color,
    fg_color: Color,
    fg_sel_color: Color,
    bg_sel_color: Color,

    size: Size,
    owner_id: WidgetId,

    longest_line_len: f64,

    held_state: HeldState,

    highlight_channel_tx: Option<Sender<HighlighterMessage>>,
    highlighted_line: StyledLinesCache,
}

impl Widget<EditStack> for EditorView {
    fn event(&mut self, ctx: &mut EventCtx, event: &Event, editor: &mut EditStack, _env: &Env) {
        let old_dx = self.delta_x;
        let old_dy = self.delta_y;
        let old_editor = editor.clone();

        let handled = self.handle_event(event, ctx, editor);
        if handled {
            //let id = ctx.widget_id();

            //ctx.submit_command(Command::new(crate::commands::HIGHLIGHT, (), Target::Widget(id)));

            ctx.set_handled();
        }
        if !old_editor.buffer.same(&editor.buffer) {
            self.put_caret_in_visible_range(ctx, editor);
        }

        #[allow(clippy::float_cmp)] // The equality will be true if we don't touch at all at self.delta_[xy]
        if old_dx != self.delta_x || old_dy != self.delta_y {
            ctx.request_paint();
        }
    }

    fn lifecycle(&mut self, ctx: &mut LifeCycleCtx, event: &LifeCycle, editor: &EditStack, env: &Env) {
        if let LifeCycle::WidgetAdded = event {
            let (tx, rx) = mpsc::channel();
            self.highlight_channel_tx = Some(tx);
            let highlighted_line = self.highlighted_line.clone();
            let owner_id = self.owner_id.clone();
            let event_sink = ctx.get_external_handle();
            thread::spawn(move || {
                let mut syntax = SYNTAXSET.find_syntax_plain_text();
                let mut highlight_cache = StateCache::new();
                let mut current_index = 0;
                let mut chunk_len = 100;
                let mut rope = Rope::new();
                loop {
                    match rx.try_recv() {
                        Ok(message) => match message {
                            HighlighterMessage::Stop => return,
                            HighlighterMessage::Update(s, r, start) => {
                                rope = r;
                                current_index = start;
                                // The first chunk is smaller, to repaint quickly with highlight 
                                chunk_len = 100;
                                syntax = SYNTAXSET.find_syntax_by_name(&s.name).unwrap();
                            }
                        },
                        _ => (),
                    }
                    if current_index < rope.len_lines() {
                        highlight_cache.update_range(
                            highlighted_line.clone(),
                            &syntax,
                            &rope,
                            current_index,
                            current_index + chunk_len,
                        );
                        let _ = event_sink.submit_command(
                            crate::commands::HIGHLIGHT,
                            (current_index, current_index + chunk_len),
                            owner_id,
                        );
                        current_index += chunk_len;
                        // subsequent chunck are bigger, for better performance
                        chunk_len = 1000;
                    } else {
                        thread::sleep(Duration::from_millis(1));
                    }
                }
            });

            self.bg_color = env.get(crate::theme::EDITOR_BACKGROUND);
            self.fg_color = env.get(crate::theme::EDITOR_FOREGROUND);
            self.fg_sel_color = env.get(crate::theme::SELECTION_BACKGROUND);
            self.bg_sel_color = env.get(crate::theme::EDITOR_FOREGROUND);

            ctx.register_for_focus();
            self.update_highlighter(editor, 0);
        }
    }

    fn update(&mut self, ctx: &mut UpdateCtx, old_data: &EditStack, data: &EditStack, _env: &Env) {
        if !old_data.buffer.same_content(&data.buffer) {
            let line = old_data
                .first_caret()
                .start_line(&old_data.buffer)
                .min(data.first_caret().start_line(&data.buffer));
            self.update_highlighter(data, line.index);
        }
        if !old_data.file.syntax.name.same(&data.file.syntax.name) {
            self.update_highlighter(data, 0);
        }
        if !old_data.same(data) {
            ctx.request_paint();
        }
    }

    fn layout(&mut self, layout_ctx: &mut LayoutCtx, bc: &BoxConstraints, _data: &EditStack, _env: &Env) -> Size {
        self.metrics = CommonMetrics::new(layout_ctx.text(), &self.font_name, bc.max());
        let h = if bc.max().height < self.metrics.font_height {
            self.metrics.font_height + 2.
        } else {
            bc.max().height
        };
        self.size = Size::new(bc.max().width, h);

        self.metrics = CommonMetrics::new(layout_ctx.text(), &self.font_name, self.size);
        self.page_len = (self.size.height / self.metrics.font_height).round() as usize;

        self.size
    }

    fn paint(&mut self, ctx: &mut PaintCtx, data: &EditStack, env: &Env) {
        self.paint_editor(data, ctx, env);
    }
}

impl EditorView {
    pub fn new(owner_id: WidgetId) -> Self {
        let e = EditorView {
            bg_color: Color::BLACK,
            fg_color: Color::WHITE,
            fg_sel_color: Color::BLACK,
            bg_sel_color: Color::WHITE,

            metrics: Default::default(),
            font_name: FONT_NAME.to_string(),
            delta_x: 0.0,
            delta_y: 0.0,
            page_len: 0,

            size: Size::new(1.0, 1.0),
            owner_id,
            longest_line_len: 0.,
            held_state: HeldState::None,
            highlight_channel_tx: None,
            highlighted_line: StyledLinesCache::new(),
        };

        e
    }

    fn update_highlighter(&self, data: &EditStack, line: usize) {
        if let Some(tx) = self.highlight_channel_tx.clone() {
            match tx.send(HighlighterMessage::Update(
                data.file.syntax.clone(),
                data.buffer.rope.clone(),
                line,
            )) {
                Ok(()) => (),
                Err(_e) => {
                    dbg!("Error sending data to highlighter!");
                }
            }
        }
    }

    fn stop_highlighter(&self) {
        if let Some(tx) = self.highlight_channel_tx.clone() {
            match tx.send(HighlighterMessage::Stop) {
                Ok(()) => (),
                Err(_e) => {
                    dbg!("Error stopping the highlighter!");
                }
            }
        }
    }

    fn handle_event(&mut self, event: &Event, ctx: &mut EventCtx, editor: &mut EditStack) -> bool {
        match event {
            Event::WindowConnected => {
                ctx.request_focus();
                false
            }
            Event::KeyDown(event) => {
                if HotKey::new(SysMods::CmdShift, "P").matches(event) {
                    ctx.submit_command(Command::new(SHOW_PALETTE_PANEL, (), Target::Auto));
                    let mut items = Vector::new();
                    for c in &commands::COMMANDSET.commands {
                        dbg!(&c.description);
                        items.push_back(Item::new(&c.description, &""));
                    }
                    ctx.submit_command(Command::new(SEND_PALETTE_PANEL_DATA, (items,|i| {dbg!(i);}), Target::Auto));
                }
                commands::COMMANDSET.hotkey_submit(ctx, event, self, editor);
                match event {
                    #[cfg(windows)]
                    KeyEvent {
                        key: druid::keyboard_types::Key::ArrowDown,
                        mods,
                        ..
                    } if mods.alt() && mods.ctrl() => {
                        editor.duplicate_down();
                        return true;
                    }
                    #[cfg(windows)]
                    KeyEvent {
                        key: druid::keyboard_types::Key::ArrowUp,
                        mods,
                        ..
                    } if mods.alt() && mods.ctrl() => {
                        editor.duplicate_up();
                        return true;
                    }
                    #[cfg(not(windows))]
                    KeyEvent {
                        key: druid::keyboard_types::Key::ArrowDown,
                        mods,
                        ..
                    } if mods.alt() && mods.shift() => {
                        editor.duplicate_down();
                        return true;
                    }
                    #[cfg(not(windows))]
                    KeyEvent {
                        key: druid::keyboard_types::Key::ArrowUp,
                        mods,
                        ..
                    } if mods.alt() && mods.shift() => {
                        editor.duplicate_up();
                        return true;
                    }
                    KeyEvent {
                        key: druid::keyboard_types::Key::ArrowRight,
                        mods,
                        ..
                    } => {
                        editor.forward(mods.shift(), mods.ctrl());
                        return true;
                    }
                    KeyEvent {
                        key: druid::keyboard_types::Key::ArrowLeft,
                        mods,
                        ..
                    } => {
                        editor.backward(mods.shift(), mods.ctrl());
                        return true;
                    }
                    KeyEvent {
                        key: druid::keyboard_types::Key::ArrowUp,
                        mods,
                        ..
                    } => {
                        editor.up(mods.shift());
                        return true;
                    }
                    KeyEvent {
                        key: druid::keyboard_types::Key::ArrowDown,
                        mods,
                        ..
                    } => {
                        editor.down(mods.shift());
                        return true;
                    }
                    KeyEvent {
                        key: druid::keyboard_types::Key::PageUp,
                        mods,
                        ..
                    } => {
                        for _ in 0..self.page_len {
                            editor.up(mods.shift());
                        }
                        return true;
                    }
                    KeyEvent {
                        key: druid::keyboard_types::Key::PageDown,
                        mods,
                        ..
                    } => {
                        for _ in 0..self.page_len {
                            editor.down(mods.shift())
                        }
                        return true;
                    }
                    KeyEvent {
                        key: druid::keyboard_types::Key::End,
                        mods,
                        ..
                    } => {
                        editor.end(mods.shift());
                        return true;
                    }
                    KeyEvent {
                        key: druid::keyboard_types::Key::Home,
                        mods,
                        ..
                    } => {
                        editor.home(mods.shift());
                        return true;
                    }
                    KeyEvent {
                        key: druid::keyboard_types::Key::Tab,
                        ..
                    } => {
                        editor.tab();
                        return true;
                    }
                    KeyEvent {
                        key: druid::keyboard_types::Key::Escape,
                        ..
                    } => {
                        editor.cancel_mutli_carets();
                        editor.cancel_selection();
                        return true;
                    }
                    KeyEvent {
                        key: druid::keyboard_types::Key::Backspace,
                        ..
                    } => {
                        editor.backspace();
                        return true;
                    }
                    KeyEvent {
                        key: druid::keyboard_types::Key::Delete,
                        ..
                    } => {
                        editor.delete();
                        return true;
                    }
                    KeyEvent {
                        key: druid::keyboard_types::Key::Enter,
                        ..
                    } => {
                        editor.insert(editor.file.linefeed.to_str());
                        return true;
                    }
                    _ => (),
                }

                if HotKey::new(SysMods::Cmd, "v").matches(event) {
                    let clipboard = Application::global().clipboard();
                    let supported_types = &[ClipboardFormat::TEXT];
                    let best_available_type = clipboard.preferred_format(supported_types);
                    if let Some(format) = best_available_type {
                        let data = clipboard
                            .get_format(format)
                            .expect("I promise not to unwrap in production");
                        editor.insert(String::from_utf8_lossy(&data).as_ref());
                    }

                    // TODO: The bug is fixed.
                    // in druid-shell, there is a bug with get_string, it dont close the clipboard, so after a paste, other application can't use the clipboard anymore
                    // get_format correctly close the slipboard
                    // let s= Application::global().clipboard().get_string().unwrap_or_default().clone();
                    // editor.insert(&dbg!(s));

                    return true;
                }
                if HotKey::new(SysMods::Cmd, "c").matches(event) {
                    Application::global().clipboard().put_string(editor.selected_text());
                    return true;
                }
                if HotKey::new(SysMods::Cmd, "x").matches(event) {
                    Application::global().clipboard().put_string(editor.selected_text());
                    editor.delete();
                    return true;
                }
                if HotKey::new(SysMods::Cmd, "a").matches(event) {
                    editor.select_all();
                    return true;
                }
                if HotKey::new(SysMods::Cmd, "z").matches(event) {
                    editor.undo();
                    return true;
                }
                if HotKey::new(SysMods::Cmd, "y").matches(event) {
                    editor.redo();
                    return true;
                }
                // if HotKey::new(SysMods::Cmd, "o").matches(event) {
                //     if editor.is_dirty()
                //         && !MessageDialog::new()
                //             .set_level(rfd::MessageLevel::Warning)
                //             .set_title("Are you sure?")
                //             .set_description("Discard unsaved change?")
                //             .set_buttons(rfd::MessageButtons::YesNo)
                //             .show()
                //     {
                //         return true;
                //     }

                //     let options = FileDialogOptions::new().show_hidden();
                //     ctx.submit_command(Command::new(druid::commands::SHOW_OPEN_PANEL, options, Target::Auto));
                //     return true;
                // }
                // if HotKey::new(SysMods::Cmd, "s").matches(event) {
                //     //self.save(editor, ctx);
                //     if editor.filename.is_some() {
                //         ctx.submit_command(Command::new(druid::commands::SAVE_FILE, (), Target::Auto));
                //     } else {
                //         let options = FileDialogOptions::new().show_hidden();
                //         ctx.submit_command(Command::new(druid::commands::SHOW_SAVE_PANEL, options, Target::Auto))
                //     }
                //     return true;
                // }
                // if HotKey::new(SysMods::CmdShift, "s").matches(event) {
                //     let options = FileDialogOptions::new().show_hidden();
                //     ctx.submit_command(Command::new(druid::commands::SHOW_SAVE_PANEL, options, Target::Auto));
                //     return true;
                // }
                if HotKey::new(SysMods::Cmd, "f").matches(event) {
                    ctx.submit_command(Command::new(
                        commands::SHOW_SEARCH_PANEL,
                        editor.main_cursor_selected_text(),
                        Target::Global,
                    ));
                    return true;
                }
                if HotKey::new(SysMods::Cmd, "d").matches(event) {
                    editor
                        .buffer
                        .duplicate_cursor_from_str(&editor.main_cursor_selected_text());
                    // TODO: put the last duplicated carret in visible range
                    // self.put_caret_in_visible_range(ctx, editor);
                }

                if let druid::keyboard_types::Key::Character(text) = event.key.clone() {
                    if event.mods.ctrl() || event.mods.alt() || event.mods.meta() {
                        return false;
                    }
                    if text.chars().count() == 1 && text.chars().next().unwrap().is_ascii_control() {
                        return false;
                    }

                    editor.insert(&text);
                    return true;
                }
                false
            }
            Event::Wheel(event) => {
                ctx.submit_command(Command::new(
                    commands::SCROLL_TO,
                    (
                        Some(self.delta_x - event.wheel_delta.x),
                        Some(self.delta_y - event.wheel_delta.y),
                    ),
                    self.owner_id,
                ));

                if ctx.is_active() && event.buttons.contains(MouseButton::Left) {
                    let (x, y) = self.pix_to_point(event.pos.x, event.pos.y, ctx, editor);
                    let p = editor.point(x, y);
                    editor.move_main_caret_to(p, true, false);
                }
                ctx.request_paint();
                ctx.set_handled();
                true
            }
            Event::MouseDown(event) => {
                if matches!(event.button, MouseButton::Left) {
                    let (x, y) = self.pix_to_point(event.pos.x, event.pos.y, ctx, editor);
                    editor.cancel_mutli_carets();
                    // FIXME: Update is not called if the caret position is not modified,
                    let p = editor.point(x, y);
                    match event.count {
                        1 => {
                            editor.move_main_caret_to(p, event.mods.shift(), false);
                            self.held_state = HeldState::Grapheme;
                        }
                        2 => {
                            editor.move_main_caret_to(p, event.mods.shift(), true);
                            self.held_state = HeldState::Word;
                        }
                        3 => {
                            editor.select_line(p.line, event.mods.shift());
                            self.held_state = HeldState::Line;
                        }
                        4 => {
                            editor.select_all();
                            self.held_state = HeldState::None;
                        }
                        _ => (),
                    }
                    ctx.set_active(true);
                }
                ctx.request_focus();
                ctx.request_paint();
                ctx.set_handled();
                true
            }
            Event::MouseUp(_event) => {
                ctx.set_active(false);
                self.held_state = HeldState::None;
                true
            }
            Event::MouseMove(event) => {
                if self.held_state.is_held() && ctx.is_active() && event.buttons.contains(MouseButton::Left) {
                    let (x, y) = self.pix_to_point(event.pos.x, event.pos.y, ctx, editor);
                    let p = editor.point(x, y);
                    match self.held_state {
                        HeldState::Grapheme => editor.move_main_caret_to(p, true, false),
                        HeldState::Word => editor.move_main_caret_to(p, true, true),
                        HeldState::Line => editor.select_line(p.line, true),
                        HeldState::None => unreachable!(),
                    }
                    return true;
                }
                false
            }
            Event::WindowCloseRequested => {
                if editor.is_dirty()
                    && !MessageDialog::new()
                        .set_level(rfd::MessageLevel::Warning)
                        .set_description("The currently opened editor is not saved. Do you really want to quit?")
                        .set_title("Not saved")
                        .set_buttons(rfd::MessageButtons::YesNo)
                        .show()
                {
                    return true;
                }
                false
            }
            Event::WindowDisconnected => {
                self.stop_highlighter();
                true
            }

            Event::Command(cmd) if cmd.is(druid::commands::SAVE_FILE_AS) => {
                let file_info = cmd.get_unchecked(druid::commands::SAVE_FILE_AS);
                if let Err(e) = self.save_as(editor, file_info.path()) {
                    println!("Error writing file: {}", e);
                }
                true
            }
            Event::Command(cmd) if cmd.is(druid::commands::SAVE_FILE) => {
                if let Err(e) = self.save(editor) {
                    println!("Error writing file: {}", e);
                }
                true
            }
            Event::Command(cmd) if cmd.is(druid::commands::OPEN_FILE) => {
                if let Some(file_info) = cmd.get(druid::commands::OPEN_FILE) {
                    if let Err(e) = self.open(editor, file_info.path()) {
                        MessageDialog::new()
                            .set_level(rfd::MessageLevel::Error)
                            .set_title("Error")
                            .set_description(&format!("Error loading file {}", e))
                            .set_buttons(rfd::MessageButtons::Ok)
                            .show();
                    }
                }
                true
            }
            Event::Command(cmd) if cmd.is(commands::REQUEST_NEXT_SEARCH) => {
                if let Some(data) = cmd.get(commands::REQUEST_NEXT_SEARCH) {
                    editor.search_next(data);
                }
                true
            }
            Event::Command(cmd) if cmd.is(crate::commands::GIVE_FOCUS) => {
                ctx.request_focus();
                true
            }
            Event::Command(cmd) if cmd.is(crate::commands::SELECT_LINE) => {
                let (line, expand) = *cmd.get_unchecked(crate::commands::SELECT_LINE);
                editor.buffer.select_line(line.into(), expand);
                true
            }
            Event::Command(cmd) if cmd.is(commands::SCROLL_TO) => {
                let d = *cmd.get_unchecked(commands::SCROLL_TO);
                self.delta_x = d.0.unwrap_or(self.delta_x);
                self.delta_y = d.1.unwrap_or(self.delta_y);
                true
            }
            Event::Command(cmd) if cmd.is(commands::RESET_HELD_STATE) => {
                self.held_state = HeldState::None;
                true
            }
            Event::Command(cmd) if cmd.is(crate::commands::HIGHLIGHT) => {
                let d = *cmd.get_unchecked(crate::commands::HIGHLIGHT);
                
                if self.visible_range().contains(&d.0) || self.visible_range().contains(&d.1) || 
                (self.visible_range().start >= d.0 && self.visible_range().end <= d.1) {
                    ctx.request_paint();
                }
                true
            }
            _ => false,
        }
    }

    fn visible_range(&self) -> Range<usize> {
        (-self.delta_y / self.metrics.font_height) as usize
            ..((-self.delta_y + self.size.height) / self.metrics.font_height) as usize + 1
    }

    fn add_bounded_range_selection<L: TextLayout>(
        &mut self,
        y: f64,
        range: Range<position::Relative>,
        layout: &L,
        path: &mut SelectionPath,
    ) {
        let s = layout.hit_test_text_position(range.start.into());
        let e = layout.hit_test_text_position(range.end.into());

        path.clear();
        path.push(PathEl::MoveTo(Point::new(s.point.x.ceil() + 0.5, y.ceil() + 0.5)));
        path.push(PathEl::LineTo(Point::new(e.point.x.ceil() + 0.5, y.ceil() + 0.5)));
        path.push(PathEl::LineTo(Point::new(
            e.point.x.ceil() + 0.5,
            (self.metrics.font_height + y).ceil() + 0.5,
        )));
        path.push(PathEl::LineTo(Point::new(
            s.point.x.ceil() + 0.5,
            (self.metrics.font_height + y).ceil() + 0.5,
        )));
        path.push(PathEl::ClosePath);
    }

    fn add_range_from_selection<L: TextLayout>(
        &mut self,
        y: f64,
        range: Range<position::Relative>,
        layout: &L,
        path: &mut Vec<PathEl>,
    ) -> f64 {
        let s = layout.hit_test_text_position(range.start.into());
        let e = layout.hit_test_text_position(range.end.into());

        path.clear();
        path.push(PathEl::MoveTo(Point::new(
            s.point.x.ceil() + 0.5,
            (self.metrics.font_height + y).ceil() + 0.5,
        )));
        path.push(PathEl::LineTo(Point::new(s.point.x.ceil() + 0.5, y.ceil() + 0.5)));
        path.push(PathEl::LineTo(Point::new(
            (e.point.x + self.metrics.font_advance).ceil() + 0.5,
            y.ceil() + 0.5,
        )));
        path.push(PathEl::LineTo(Point::new(
            (e.point.x + self.metrics.font_advance).ceil() + 0.5,
            (self.metrics.font_height + y).ceil() + 0.5,
        )));
        s.point.x //.ceil()+0.5
    }

    fn add_range_to_selection<L: TextLayout>(
        &mut self,
        y: f64,
        range: Range<position::Relative>,
        layout: &L,
        path: &mut SelectionPath,
    ) {
        let e = layout.hit_test_text_position(range.end.into());
        match &path.last_range {
            Some(SelectionLineRange::RangeFrom(_)) if range.end == 0 => {
                path.push(PathEl::ClosePath);
            }
            Some(SelectionLineRange::RangeFull) if range.end == 0 => {
                path.push(PathEl::LineTo(Point::new(0.5, y.ceil() + 0.5)));
                path.push(PathEl::ClosePath);
            }
            Some(SelectionLineRange::RangeFrom(_)) if path.last_x > e.point.x => {
                path.push(PathEl::ClosePath);
                path.push(PathEl::MoveTo(Point::new(e.point.x.ceil() + 0.5, y.ceil() + 0.5)));
                path.push(PathEl::LineTo(Point::new(
                    e.point.x.ceil() + 0.5,
                    (self.metrics.font_height + y).ceil() + 0.5,
                )));
                path.push(PathEl::LineTo(Point::new(
                    0.5,
                    (self.metrics.font_height + y).ceil() + 0.5,
                )));
                path.push(PathEl::LineTo(Point::new(0.5, y.ceil() + 0.5)));
                path.push(PathEl::ClosePath);
            }
            Some(SelectionLineRange::RangeFrom(_)) | Some(SelectionLineRange::RangeFull) => {
                path.push(PathEl::LineTo(Point::new(e.point.x.ceil() + 0.5, y.ceil() + 0.5)));
                path.push(PathEl::LineTo(Point::new(
                    e.point.x.ceil() + 0.5,
                    (self.metrics.font_height + y).ceil() + 0.5,
                )));
                path.push(PathEl::LineTo(Point::new(
                    0.5,
                    (self.metrics.font_height + y).ceil() + 0.5,
                )));
                path.push(PathEl::LineTo(Point::new(0.5, y.ceil() + 0.5)));
                path.push(PathEl::ClosePath);
            }
            None => {
                path.clear();
                path.push(PathEl::MoveTo(Point::new(0.5, y.ceil() + 0.5)));
                path.push(PathEl::LineTo(Point::new(e.point.x.ceil() + 0.5, y.ceil() + 0.5)));
                path.push(PathEl::LineTo(Point::new(
                    e.point.x.ceil() + 0.5,
                    (self.metrics.font_height + y).ceil() + 0.5,
                )));
                path.push(PathEl::LineTo(Point::new(
                    0.5,
                    (self.metrics.font_height + y).ceil() + 0.5,
                )));
                path.push(PathEl::ClosePath);
            }
            _ => {
                unreachable!();
            }
        }
    }

    fn add_range_full_selection<L: TextLayout>(
        &mut self,
        y: f64,
        range: Range<position::Relative>,
        layout: &L,
        path: &mut SelectionPath,
    ) {
        let e = layout.hit_test_text_position(range.end.into());
        match &path.last_range {
            Some(SelectionLineRange::RangeFrom(_)) if path.last_x > e.point.x => {
                path.push(PathEl::ClosePath);
                path.push(PathEl::MoveTo(Point::new(0.5, y.ceil() + 0.5)));
                path.push(PathEl::LineTo(Point::new(
                    (e.point.x + self.metrics.font_advance).ceil() + 0.5,
                    y.ceil() + 0.5,
                )));
                path.push(PathEl::LineTo(Point::new(
                    (e.point.x + self.metrics.font_advance).ceil() + 0.5,
                    (self.metrics.font_height + y).ceil() + 0.5,
                )));
            }
            Some(SelectionLineRange::RangeFrom(_)) if path.last_x <= e.point.x => {
                // insert a point at the begining of the line
                path[0] = PathEl::LineTo(Point::new(path.last_x.ceil() + 0.5, y.ceil() + 0.5));
                path.insert(0, PathEl::MoveTo(Point::new(0.5, y.ceil() + 0.5)));
                path.push(PathEl::LineTo(Point::new(
                    (e.point.x + self.metrics.font_advance).ceil() + 0.5,
                    y.ceil() + 0.5,
                )));
                path.push(PathEl::LineTo(Point::new(
                    (e.point.x + self.metrics.font_advance).ceil() + 0.5,
                    (self.metrics.font_height + y).ceil() + 0.5,
                )));
            }
            None => {
                // the precedent line was outside the visible range
                path.clear();
                path.push(PathEl::MoveTo(Point::new(0.5, y.ceil() + 0.5)));
                path.push(PathEl::LineTo(Point::new(
                    (e.point.x + self.metrics.font_advance).ceil() + 0.5,
                    y.ceil() + 0.5,
                )));
                path.push(PathEl::LineTo(Point::new(
                    (e.point.x + self.metrics.font_advance).ceil() + 0.5,
                    (self.metrics.font_height + y).ceil() + 0.5,
                )));
            }
            _ => {
                path.push(PathEl::LineTo(Point::new(
                    (e.point.x + self.metrics.font_advance).ceil() + 0.5,
                    y.ceil() + 0.5,
                )));
                path.push(PathEl::LineTo(Point::new(
                    (e.point.x + self.metrics.font_advance).ceil() + 0.5,
                    (self.metrics.font_height + y).ceil() + 0.5,
                )));
            }
        }
    }

    fn paint_editor(&mut self, editor: &EditStack, ctx: &mut PaintCtx, env: &Env) -> bool {
        let font = ctx.render_ctx.text().font_family(&self.font_name).unwrap();
        let rect = Rect::new(0.0, 0.0, self.size.width, self.size.height);
        ctx.render_ctx.fill(rect, &self.bg_color);

        let clip_rect = ctx.size().to_rect().inset((1., 0., 0., 0.));
        ctx.render_ctx.clip(clip_rect);
        ctx.render_ctx
            .transform(Affine::translate((self.delta_x + EDITOR_LEFT_PADDING, 0.0)));

        let mut line = String::new();
        let mut indices = Vec::new();
        let mut ranges = Vec::new();
        let mut selection_path = Vec::new();
        let mut current_path = SelectionPath::new();

        // Draw selection first
        // TODO: cache layout to reuse it when we will draw the text
        let mut dy = (self.delta_y / self.metrics.font_height).fract() * self.metrics.font_height;
        for line_idx in self.visible_range() {
            editor.displayable_line(position::Line::from(line_idx), &mut line, &mut indices, &mut Vec::new());
            let layout = ctx
                .render_ctx
                .text()
                .new_text_layout(line.clone()) // TODO: comment ne pas faire de clone?
                .default_attribute(TextAttribute::Weight(FONT_WEIGTH))
                .font(font.clone(), self.metrics.font_size)
                .build()
                .unwrap();

            editor.selection_on_line(line_idx, &mut ranges);

            for range in &ranges {
                match range {
                    SelectionLineRange::Range(r) => {
                        // Simple case, the selection is contain on one line
                        self.add_bounded_range_selection(
                            dy,
                            indices[r.start]..indices[r.end],
                            &layout,
                            &mut current_path,
                        )
                    }
                    SelectionLineRange::RangeFrom(r) => {
                        current_path.last_x = self.add_range_from_selection(
                            dy,
                            indices[r.start]..position::Relative::from(line.len() - 1),
                            &layout,
                            &mut current_path,
                        )
                    }
                    SelectionLineRange::RangeTo(r) => self.add_range_to_selection(
                        dy,
                        position::Relative::from(0)..indices[r.end],
                        &layout,
                        &mut current_path,
                    ),
                    SelectionLineRange::RangeFull => self.add_range_full_selection(
                        dy,
                        position::Relative::from(0)..position::Relative::from(line.len() - 1),
                        &layout,
                        &mut current_path,
                    ),
                }
                current_path.last_range = Some(range.clone());
                if let Some(PathEl::ClosePath) = current_path.last() {
                    selection_path.push(std::mem::take(&mut current_path));
                }
            }

            dy += self.metrics.font_height;
        }

        // if path is unclosed, it can only be because the lastest visible line was a RangeFull
        // We need to close it
        match current_path.last() {
            Some(PathEl::ClosePath) => (),
            _ => {
                current_path.push(PathEl::LineTo(Point::new(0.5, dy.ceil() + 0.5)));
                current_path.push(PathEl::ClosePath);
                selection_path.push(std::mem::take(&mut current_path));
            }
        }

        for path in selection_path {
            let path = BezPath::from_vec(path.elem);
            let brush = ctx.render_ctx.solid_brush(self.fg_sel_color.clone());
            ctx.render_ctx.fill(&path, &brush);
            let brush = ctx.render_ctx.solid_brush(self.bg_sel_color.clone());
            ctx.render_ctx.stroke(&path, &brush, 1.);
        }

        let mut dy = (self.delta_y / self.metrics.font_height).fract() * self.metrics.font_height;
        for line_idx in self.visible_range() {
<<<<<<< HEAD
            //editor.buffer.line(line_idx, &mut line);

=======
>>>>>>> 9a5272bf
            editor.displayable_line(position::Line::from(line_idx), &mut line, &mut indices, &mut Vec::new());
            let mut layout = ctx
                .render_ctx
                .text()
                .new_text_layout(line.clone())
                .default_attribute(TextAttribute::Weight(FONT_WEIGTH))
                .font(font.clone(), self.metrics.font_size)
                .text_color(self.fg_color.clone());
            if line_idx < editor.len_lines() {
                if let Some(highlight) = self.highlighted_line.lines.lock().unwrap().get(line_idx)
                {
                    for h in highlight.iter() {
                        let color = TextAttribute::TextColor(Color::rgba8(
                            h.style.foreground.r,
                            h.style.foreground.g,
                            h.style.foreground.b,
                            h.style.foreground.a,
                        ));
                        let start = indices.get(h.range.start);
                        let end = indices.get(h.range.end);
                        if start.is_some() && end.is_some() {
                            if h.style.font_style.contains(syntect::highlighting::FontStyle::ITALIC) {
                                layout = layout.range_attribute(
                                    indices[start.unwrap().index].index..indices[end.unwrap().index].index,
                                    TextAttribute::Style(FontStyle::Italic),
                                );
                            }

                            layout = layout.range_attribute(start.unwrap().index..end.unwrap().index, color);
                        }
                    }
                }
            }
            let layout = layout.build().unwrap();

            ctx.render_ctx.draw_text(&layout, (0.0, dy));

            self.longest_line_len = self.longest_line_len.max(layout.image_bounds().width());

            editor.carets_on_line(position::Line::from(line_idx)).for_each(|c| {
                let metrics = layout.hit_test_text_position(indices[c.relative().index].index);
                ctx.render_ctx.stroke(
                    Line::new(
                        (metrics.point.x.ceil(), (self.metrics.font_height + dy).ceil()),
                        (metrics.point.x.ceil(), dy.ceil()),
                    ),
                    &env.get(crate::theme::EDITOR_CURSOR_FOREGROUND),
                    2.0,
                );
            });

            dy += self.metrics.font_height;
        }

        false
    }

    fn pix_to_point(&self, x: f64, y: f64, ctx: &mut EventCtx, editor: &EditStack) -> (usize, usize) {
        let x = (x - self.delta_x - EDITOR_LEFT_PADDING).max(0.);
        let y = (y - self.delta_y).max(0.);
        let line = ((y / self.metrics.font_height) as usize).min(editor.len_lines() - 1);

        let mut buf = String::new();
        let mut i = Vec::new();
        editor.displayable_line(line.into(), &mut buf, &mut Vec::new(), &mut i);

        let layout = self.text_layout(ctx.text(), buf);
        let rel = rope_utils::relative_to_column(
            i[layout.hit_test_point((x, 0.0).into()).idx],
            line.into(),
            &editor.buffer,
        )
        .index;

        (rel, line)
    }

    fn text_layout(&self, text: &mut PietText, buf: String) -> impl druid::piet::TextLayout {
        let font = text.font_family(&self.font_name).unwrap();
        text.new_text_layout(buf)
            .default_attribute(TextAttribute::Weight(FONT_WEIGTH))
            .font(font, self.metrics.font_size)
            .build()
            .unwrap()
    }

    fn put_caret_in_visible_range(&mut self, ctx: &mut EventCtx, editor: &EditStack) {
        if editor.has_many_carets() {
            return;
        }
        let caret = editor.main_caret();
        let y = caret.line().index as f64 * self.metrics.font_height;

        if y > -self.delta_y + self.size.height - self.metrics.font_height {
            self.delta_y = -y + self.size.height - self.metrics.font_height;
        }
        if y < -self.delta_y {
            self.delta_y = -y;
        }

        let mut buf = String::new();
        let mut i = Vec::new();
        editor.displayable_line(caret.line(), &mut buf, &mut i, &mut Vec::new());

        let layout = self.text_layout(ctx.text(), buf);

        let hit = layout.hit_test_text_position(i[caret.relative().index].index);
        let x = hit.point.x;
        if x > -self.delta_x + self.size.width - self.metrics.font_advance - EDITOR_LEFT_PADDING {
            self.delta_x = -x + self.size.width - self.metrics.font_advance - EDITOR_LEFT_PADDING;
        }
        if x < -self.delta_x {
            self.delta_x = -x;
        }
        ctx.submit_command(Command::new(
            commands::SCROLL_TO,
            (Some(self.delta_x), Some(self.delta_y)),
            self.owner_id,
        ));
    }

    fn save_as<P>(&mut self, editor: &mut EditStack, filename: P) -> anyhow::Result<()>
    where
        P: AsRef<Path>,
    {
        if filename.as_ref().exists()
            && MessageDialog::new()
                .set_level(rfd::MessageLevel::Warning)
                .set_title("File Exists")
                .set_description("The given file allready exists, are you sure you want to overwrite it?")
                .set_buttons(rfd::MessageButtons::YesNo)
                .show()
        {
            return Ok(());
        }

        editor.save(&filename)?;
        editor.filename = Some(filename.as_ref().to_path_buf());
        self.update_highlighter(editor, 0);
        Ok(())
    }

    fn save(&mut self, editor: &mut EditStack) -> anyhow::Result<()> {
        anyhow::ensure!(editor.filename.is_some(), "editor.filename must not be None");
        editor.save(editor.filename.clone().as_ref().unwrap())?;
        self.update_highlighter(editor, 0);
        Ok(())
    }
    fn open<P>(&mut self, editor: &mut EditStack, filename: P) -> anyhow::Result<()>
    where
        P: AsRef<Path>,
    {
        editor.open(filename)?;
        self.update_highlighter(editor, 0);

        Ok(())
    }
}

#[derive(Debug)]
pub struct Gutter {
    metrics: CommonMetrics,
    font_name: String,
    page_len: usize,
    size: Size,
    dy: f64,
    owner_id: WidgetId,
    is_held: bool,
}

impl Widget<EditStack> for Gutter {
    fn event(&mut self, ctx: &mut EventCtx, event: &Event, data: &mut EditStack, _env: &Env) {
        match event {
            Event::Command(cmd) if cmd.is(commands::SCROLL_TO) => {
                self.dy = cmd.get_unchecked(commands::SCROLL_TO).1.unwrap_or(self.dy);
                ctx.request_paint();
                ctx.set_handled();
            }
            Event::Command(cmd) if cmd.is(commands::RESET_HELD_STATE) => {
                self.is_held = false;
            }
            Event::MouseMove(m) => {
                if self.is_held && ctx.is_active() && m.buttons.contains(MouseButton::Left) {
                    let y = (m.pos.y - self.dy).max(0.);
                    let line = ((y / self.metrics.font_height) as usize).min(data.len_lines() - 1);
                    ctx.submit_command(Command::new(commands::SELECT_LINE, (line, true), self.owner_id));
                    ctx.request_paint();
                    ctx.set_handled();
                }
            }
            Event::MouseDown(m) => {
                ctx.set_active(true);
                let y = (m.pos.y - self.dy).max(0.);
                let line = ((y / self.metrics.font_height) as usize).min(data.len_lines() - 1);
                ctx.submit_command(Command::new(
                    commands::SELECT_LINE,
                    (line, m.mods.shift()),
                    self.owner_id,
                ));
                ctx.request_paint();
                ctx.set_handled();
                self.is_held = true;
            }
            Event::MouseUp(_event) => {
                ctx.set_active(false);
                ctx.set_handled();
                self.is_held = false;
            }
            Event::Wheel(m) => {
                //self.dy -= m.wheel_delta.y;
                ctx.submit_command(Command::new(
                    SCROLL_TO,
                    (None, Some(self.dy - m.wheel_delta.y)),
                    self.owner_id,
                ));
                ctx.request_paint();
                ctx.set_handled();
            }
            _ => (),
        }
    }

    fn lifecycle(&mut self, ctx: &mut LifeCycleCtx, event: &LifeCycle, _data: &EditStack, _env: &Env) {
        match event {
            LifeCycle::WidgetAdded => ctx.register_for_focus(),
            _ => (),
        }
    }

    fn update(&mut self, _ctx: &mut UpdateCtx, _old_data: &EditStack, _data: &EditStack, _env: &Env) {}

    fn layout(&mut self, _layout_ctx: &mut LayoutCtx, bc: &BoxConstraints, data: &EditStack, _env: &Env) -> Size {
        self.metrics = CommonMetrics::from_env(_env);
        self.size = Size::new(self.width(data), bc.max().height);

        self.page_len = (self.size.height / self.metrics.font_height).round() as usize;
        self.size
    }

    fn paint(&mut self, ctx: &mut PaintCtx, data: &EditStack, env: &Env) {
        self.paint_gutter(data, ctx, env)
    }
}

impl Gutter {
    fn new(owner_id: WidgetId) -> Self {
        Gutter {
            metrics: Default::default(),
            font_name: FONT_NAME.to_string(),
            page_len: 0,
            size: Default::default(),
            dy: 0.0,
            owner_id,
            is_held: false,
        }
    }
    fn visible_line_range(&self) -> Range<usize> {
        let start = -(self.dy / self.metrics.font_height) as usize;
        let end = start + self.page_len + 1;
        Range { start, end }
    }

    fn width(&self, data: &EditStack) -> f64 {
        (data.len_lines().to_string().chars().count() as f64 + 3.0) * self.metrics.font_advance
    }
    fn paint_gutter(&mut self, editor: &EditStack, ctx: &mut PaintCtx, env: &Env) {
        ctx.clip(self.size.to_rect());
        ctx.render_ctx
            .fill(self.size.to_rect(), &env.get(crate::theme::EDITOR_BACKGROUND));
        // Draw line number
        let font = ctx.text().font_family(FONT_NAME).unwrap();
        let mut dy = (self.dy / self.metrics.font_height).fract() * self.metrics.font_height;
        let line_number_char_width = format!(" {}", editor.len_lines()).len();
        for line_idx in self.visible_line_range() {
            if line_idx >= editor.len_lines() {
                break;
            }
            let layout = ctx
                .render_ctx
                .text()
                .new_text_layout(format!("{:1$}", line_idx, line_number_char_width))
                .default_attribute(TextAttribute::Weight(FONT_WEIGTH))
                .font(font.clone(), self.metrics.font_size)
                .text_color(env.get(crate::theme::EDITOR_LINE_NUMBER_FOREGROUND))
                .build()
                .unwrap();
            ctx.render_ctx.draw_text(&layout, (0.0, dy));
            dy += self.metrics.font_height;
        }

        ctx.render_ctx.stroke(
            Line::new(
                ((self.width(editor) - self.metrics.font_advance).ceil() + 0.5, 0.),
                (
                    (self.width(editor) - self.metrics.font_advance).ceil() + 0.5,
                    self.size.height,
                ),
            ),
            &env.get(crate::theme::EDITOR_LINE_NUMBER_FOREGROUND),
            1.0,
        );
    }
}

#[derive(Debug, PartialEq, Eq)]
enum ScrollBarDirection {
    Horizontal,
    Vertical,
}

#[derive(Debug)]
struct ScrollBar {
    owner_id: WidgetId,
    direction: ScrollBarDirection,
    len: f64,
    range: Range<f64>,
    metrics: CommonMetrics,
    mouse_delta: f64,
    is_held: bool,
    is_hovered: bool,
    delta: f64,
}

impl ScrollBar {
    fn new(owner_id: WidgetId, direction: ScrollBarDirection) -> Self {
        Self {
            owner_id,
            direction,
            len: 0.,
            range: Range { start: 0., end: 0. },
            metrics: Default::default(),
            mouse_delta: 0.,
            is_held: false,
            is_hovered: false,
            delta: 0.,
        }
    }

    fn text_len(&self, data: &EditStack) -> f64 {
        if self.is_vertical() {
            data.len_lines().saturating_sub(3) as f64 * self.metrics.font_height
        } else {
            data.buffer.max_visible_line_grapheme_len().saturating_sub(3) as f64 * self.metrics.font_advance
        }
    }

    fn handle_len(&self, data: &EditStack) -> f64 {
        (self.len.powi(2) / (self.text_len(data) + self.len)).max(self.metrics.font_height)
    }

    fn effective_len(&self, data: &EditStack) -> f64 {
        self.len - self.handle_len(data)
    }

    fn rect(&self) -> Rect {
        if self.is_vertical() {
            Rect::new(
                0.0,
                self.range.start,
                self.metrics.font_advance + SCROLLBAR_X_PADDING,
                self.range.end,
            )
        } else {
            Rect::new(
                self.range.start,
                0.0,
                self.range.end,
                self.metrics.font_advance + SCROLLBAR_X_PADDING,
            )
        }
    }

    fn is_vertical(&self) -> bool {
        self.direction == ScrollBarDirection::Vertical
    }
}
impl Widget<EditStack> for ScrollBar {
    fn event(&mut self, ctx: &mut EventCtx, event: &Event, data: &mut EditStack, _env: &Env) {
        // if self.text_len(data) < 0.1 {
        //     return;
        // }
        match event {
            Event::Command(cmd) if cmd.is(commands::SCROLL_TO) => {
                if self.text_len(data) < 0.1 {
                    return;
                }
                if self.is_vertical() {
                    if let Some(dy) = cmd.get_unchecked(commands::SCROLL_TO).1 {
                        self.delta = dy;
                        let len = self.effective_len(data);
                        let dy = dy * self.len / self.text_len(data);

                        self.range.start = -dy * len / self.len;
                        self.range.end = self.range.start + self.handle_len(data);

                        ctx.request_paint();
                        ctx.set_handled();
                    }
                } else if let Some(dx) = cmd.get_unchecked(commands::SCROLL_TO).0 {
                    self.delta = dx;
                    let len = self.effective_len(data);

                    let dx = dx * self.len / self.text_len(data);
                    self.range.start = -dx * len / self.len;
                    self.range.end = self.range.start + self.handle_len(data);

                    ctx.request_paint();
                    ctx.set_handled();
                }
            }
            Event::Command(cmd) if cmd.is(commands::RESET_HELD_STATE) => {
                self.is_held = false;
                self.is_hovered = false;
            }
            Event::MouseDown(m) => {
                if self.rect().contains(Point::new(m.pos.x, m.pos.y)) {
                    ctx.set_active(true);
                    self.mouse_delta = if self.is_vertical() {
                        m.pos.y - self.range.start
                    } else {
                        m.pos.x - self.range.start
                    };
                    ctx.request_paint();
                    ctx.set_handled();
                    self.is_held = true;
                }
            }
            Event::MouseUp(_) => {
                ctx.set_active(false);
                ctx.set_handled();
                self.is_held = false;
            }
            Event::MouseMove(m) => {
                if self.rect().contains(Point::new(m.pos.x, m.pos.y)) {
                    self.is_hovered = true;
                } else {
                    self.is_hovered = false;
                }
                if self.is_held && ctx.is_active() && m.buttons.contains(MouseButton::Left) {
                    if self.is_vertical() {
                        ctx.submit_command(Command::new(
                            SCROLL_TO,
                            (
                                None,
                                Some((self.mouse_delta - m.pos.y) * self.text_len(data) / self.effective_len(data)),
                            ),
                            self.owner_id,
                        ));
                    } else {
                        ctx.submit_command(Command::new(
                            SCROLL_TO,
                            (
                                Some((self.mouse_delta - m.pos.x) * self.text_len(data) / self.effective_len(data)),
                                None,
                            ),
                            self.owner_id,
                        ));
                    }

                    ctx.set_handled();
                }
                ctx.request_paint();
            }
            _ => (),
        }
    }

    fn lifecycle(&mut self, _ctx: &mut LifeCycleCtx, _event: &LifeCycle, _data: &EditStack, _env: &Env) {
        //todo!()
    }

    fn update(&mut self, _ctx: &mut UpdateCtx, _old_data: &EditStack, _data: &EditStack, _env: &Env) {
        //todo!()
    }

    fn layout(&mut self, _ctx: &mut LayoutCtx, bc: &BoxConstraints, data: &EditStack, env: &Env) -> Size {
        self.metrics = CommonMetrics::from_env(env);

        self.len = if self.is_vertical() {
            bc.max().height
        } else {
            bc.max().width
        };

        self.range = if self.text_len(data) < 0.1 {
            Range {
                start: 0.,
                end: self.len,
            }
        } else {
            let start = -self.delta * (self.effective_len(data)) / self.text_len(data);
            let end = start + self.handle_len(data);
            Range { start, end }
        };
        // let weight = if self.text_len(data) <= 0.1 {
        //     0.
        // } else {
        //     self.metrics.font_advance
        // };
        if self.is_vertical() {
            Size::new(self.metrics.font_advance + SCROLLBAR_X_PADDING, self.len)
        } else {
            Size::new(self.len, self.metrics.font_advance + SCROLLBAR_X_PADDING)
        }
    }

    fn paint(&mut self, ctx: &mut PaintCtx, _data: &EditStack, env: &Env) {
        //if self.is_vertical() {
        let r = ctx.size().to_rect();
        ctx.clip(r);
        ctx.fill(r, &env.get(crate::theme::EDITOR_BACKGROUND));
        if self.is_held {
            ctx.fill(
                self.rect().inflate(-1.0, -1.0).to_rounded_rect(3.),
                &env.get(crate::theme::SCROLLBAR_SLIDER_ACTIVE_BACKGROUND),
            );
        } else if self.is_hovered {
            ctx.fill(
                self.rect().inflate(-1.0, -1.0).to_rounded_rect(3.),
                &env.get(crate::theme::SCROLLBAR_SLIDER_HOVER_BACKGROUND),
            );
        } else {
            ctx.fill(
                self.rect().inflate(-1.0, -1.0).to_rounded_rect(3.),
                &env.get(crate::theme::SCROLLBAR_SLIDER_BACKGROUND),
            );
        }
        //}
    }
}

#[derive(Debug, Default)]
struct ScrollBarSpacer {
    metrics: CommonMetrics,
}

impl Widget<EditStack> for ScrollBarSpacer {
    fn event(&mut self, _ctx: &mut EventCtx, _event: &Event, _data: &mut EditStack, _env: &Env) {}

    fn lifecycle(&mut self, _ctx: &mut LifeCycleCtx, _event: &LifeCycle, _data: &EditStack, _env: &Env) {}

    fn update(&mut self, _ctx: &mut UpdateCtx, _old_data: &EditStack, _data: &EditStack, _env: &Env) {}

    fn layout(&mut self, _ctx: &mut LayoutCtx, _bc: &BoxConstraints, _data: &EditStack, env: &Env) -> Size {
        self.metrics = CommonMetrics::from_env(env);
        Size::new(
            self.metrics.font_advance + SCROLLBAR_X_PADDING,
            self.metrics.font_advance + SCROLLBAR_X_PADDING,
        )
    }

    fn paint(&mut self, ctx: &mut PaintCtx, _data: &EditStack, env: &Env) {
        let r = ctx.size().to_rect();
        ctx.clip(r);
        ctx.fill(r, &env.get(crate::theme::EDITOR_BACKGROUND));
    }
}

struct TextEditor {
    gutter_id: WidgetId,
    editor_id: WidgetId,
    vscroll_id: WidgetId,
    hscroll_id: WidgetId,
    id: WidgetId,
    inner: Flex<EditStack>,
    metrics: CommonMetrics,
}

impl TextEditor {
    pub fn text_height(&self, data: &EditStack) -> f64 {
        data.len_lines().saturating_sub(3) as f64 * self.metrics.font_height
    }
    pub fn text_width(&self, data: &EditStack) -> f64 {
        data.buffer.max_visible_line_grapheme_len().saturating_sub(3) as f64 * self.metrics.font_advance
    }
}

impl Default for TextEditor {
    fn default() -> Self {
        let id = WidgetId::next();
        let gutter_id = WidgetId::next();
        let editor_id = WidgetId::next();
        let vscroll_id = WidgetId::next();
        let hscroll_id = WidgetId::next();
        TextEditor {
            gutter_id,
            editor_id,
            vscroll_id,
            hscroll_id,
            id,
            inner: Flex::row()
                .with_child(Gutter::new(id).with_id(gutter_id))
                .with_flex_child(
                    Flex::column()
                        .with_flex_child(EditorView::new(id).with_id(editor_id), 1.0)
                        .with_child(ScrollBar::new(id, ScrollBarDirection::Horizontal).with_id(hscroll_id)),
                    1.0,
                )
                .must_fill_main_axis(true)
                .with_child(
                    Flex::column()
                        .with_flex_child(
                            ScrollBar::new(id, ScrollBarDirection::Vertical).with_id(vscroll_id),
                            1.0,
                        )
                        .with_child(ScrollBarSpacer::default()),
                ),
            metrics: Default::default(),
        }
    }
}

impl Widget<EditStack> for TextEditor {
    fn event(&mut self, ctx: &mut EventCtx, event: &Event, data: &mut EditStack, env: &Env) {
        let mut new_env = env.clone();
        self.metrics.to_env(&mut new_env);
        match event {
            Event::Command(cmd) if cmd.is(commands::SCROLL_TO) => {
                // clamp to size
                let d = *cmd.get_unchecked(commands::SCROLL_TO);
                let x = d.0.map(|x| x.clamp(-self.text_width(&data), 0.0));
                let y = d.1.map(|y| y.clamp(-self.text_height(&data), 0.0));
                // dbg!(x,y);
                ctx.submit_command(Command::new(SCROLL_TO, (x, y), self.editor_id));
                ctx.submit_command(Command::new(SCROLL_TO, (x, y), self.gutter_id));
                ctx.submit_command(Command::new(SCROLL_TO, (x, y), self.vscroll_id));
                ctx.submit_command(Command::new(SCROLL_TO, (x, y), self.hscroll_id));
                ctx.is_handled();
            }

            _ => self.inner.event(ctx, event, data, &new_env),
        }
        //self.inner.event(ctx, event, data, env)
    }

    fn lifecycle(&mut self, ctx: &mut LifeCycleCtx, event: &LifeCycle, data: &EditStack, env: &Env) {
        let mut new_env = env.clone();
        self.metrics.to_env(&mut new_env);

        self.inner.lifecycle(ctx, event, data, &new_env)
    }

    fn update(&mut self, ctx: &mut UpdateCtx, old_data: &EditStack, data: &EditStack, env: &Env) {
        let mut new_env = env.clone();
        self.metrics.to_env(&mut new_env);
        self.inner.update(ctx, old_data, data, &new_env)
    }

    fn layout(&mut self, ctx: &mut LayoutCtx, bc: &BoxConstraints, data: &EditStack, env: &Env) -> Size {
        self.metrics = CommonMetrics::new(ctx.text(), FONT_NAME, bc.max());
        let mut new_env = env.clone();
        self.metrics.to_env(&mut new_env);
        self.inner.layout(ctx, bc, data, &new_env)
    }

    fn paint(&mut self, ctx: &mut PaintCtx, data: &EditStack, env: &Env) {
        let mut new_env = env.clone();
        self.metrics.to_env(&mut new_env);
        self.inner.paint(ctx, data, &new_env)
    }
}

pub fn new() -> impl Widget<EditStack> {
    let t = TextEditor::default();
    let id = t.id;
    t.with_id(id)
}<|MERGE_RESOLUTION|>--- conflicted
+++ resolved
@@ -1039,11 +1039,6 @@
 
         let mut dy = (self.delta_y / self.metrics.font_height).fract() * self.metrics.font_height;
         for line_idx in self.visible_range() {
-<<<<<<< HEAD
-            //editor.buffer.line(line_idx, &mut line);
-
-=======
->>>>>>> 9a5272bf
             editor.displayable_line(position::Line::from(line_idx), &mut line, &mut indices, &mut Vec::new());
             let mut layout = ctx
                 .render_ctx
